# librsync

[![Build Status](https://travis-ci.org/Salamek/librsync.svg?branch=master)](https://travis-ci.org/Salamek/librsync)

librsync implements the rolling-checksum algorithm of remote file
synchronization that was popularized by the rsync utility.

This algorithm transfers the differences between 2 files without
needing both files on the same system.

*librsync does not implement the rsync wire protocol. If you want to talk to
an rsync server to transfer files you'll need to shell out to `rsync`. 
You cannot make use of librsync to talk to an rsync server.*

librsync also does not include any network functions for talking to SSH 
or any other server. To access a remote filesystem, you need to provide
your own code or make use of some other virtual filesystem layer.

librsync is for building other programs that transfer files as efficiently 
as rsync. You can use librsync in a program you write to do backups, 
distribute binary patches to programs, or sync directories to a server
or between peers.

This tree also produces the `rdiff` command-line tool that exposes the key
operations of librsync: generating file signatures, generating the delta from a
signature to a new file, and applying the delta to regenerate the new file
given the old file.

## Copyright

librsync is Copyright 1999-2015 Martin Pool and others.

librsync is distributed under the GNU LGPL v2.1 (see COPYING), which basically
means that you can dynamically link librsync into non-GPL programs, but you
must redistribute the librsync source, with any modifications you have made.

librsync contains the BLAKE2 hash algorithm, written by Samuel Neves and
released under the CC0 public domain
dedication, <http://creativecommons.org/publicdomain/zero/1.0/>.

## Contact

librsync's home is

- https://github.com/librsync/librsync/
- http://librsync.sourcefrog.net/

There are two mailing lists:

- https://groups.google.com/forum/#!forum/librsync-announce
- https://groups.google.com/forum/#!forum/librsync

There are some questions and answers about librsync on stackoverflow.com tagged
`librsync`.  That is a good place to start if you have questions.

## Requirements

To build librsync you will need:

* A C compiler and appropriate headers and libraries

* Make

* popt command line parsing library

  Available from http://rpm5.org/files/popt/

<<<<<<< HEAD
    A cut-down version of popt1.5 is included and will be used
    automatically if there is no popt library on your build host.

* automake, libtool, and autoconf

## Compiling

    $ ./autogen.sh

To build and test librsync then do
=======
* cmake

## Compiling

Generate Makefile by running
>>>>>>> 29e4edf1

    $ cmake .

After building you can install `rdiff` and `librsync` for system-wide use.

    $ sudo make install

## Note for Windows

With cygwin you can build using gcc as under a normal unix system. It
is also possible to compile under cygwin using MSVC++. You must have
environment variables needed by MSCV set using the Vcvars32.bat
script. With these variables set, you just do;

    $ FIXME test in MSVC

The PCbuild directory contains a project and pre-generated config
files for use with the MSVC++ IDE. This should be enought to compile
rdiff.exe without requiring cygwin.

## Library Versions

librsync uses the GNU libtool library versioning system, so the filename
does not correspond to the librsync release.  To show the library release
and version, use the librsyncinfo tool. See libversions.txt for more
information.

## Platforms

librsync should be widely portable. Patches to fix portability bugs are
welcome.

## Documentation

Documentation for the rdiff command-line tool:

- http://librsync.sourcefrog.net/doc/rdiff.html
- http://librsync.sourcefrog.net/doc/rdiff.pdf

and for the library:

- http://librsync.sourcefrog.net/doc/librsync.html
- http://librsync.sourcefrog.net/doc/librsync.pdf

These are all produced from the source tree.

## Debugging

If you are using GNU libc, you might like to use

    MALLOC_CHECK_=2 ./rdiff

to detect some allocation bugs.

librsync has annotations for the SPLINT static checking tool.

## Testing

You can run the tests with `make test`.<|MERGE_RESOLUTION|>--- conflicted
+++ resolved
@@ -1,6 +1,6 @@
 # librsync
 
-[![Build Status](https://travis-ci.org/Salamek/librsync.svg?branch=master)](https://travis-ci.org/Salamek/librsync)
+[![Build Status](https://travis-ci.org/librsync/librsync.svg?branch=master)](https://travis-ci.org/librsync/librsync)
 
 librsync implements the rolling-checksum algorithm of remote file
 synchronization that was popularized by the rsync utility.
@@ -9,15 +9,15 @@
 needing both files on the same system.
 
 *librsync does not implement the rsync wire protocol. If you want to talk to
-an rsync server to transfer files you'll need to shell out to `rsync`. 
+an rsync server to transfer files you'll need to shell out to `rsync`.
 You cannot make use of librsync to talk to an rsync server.*
 
-librsync also does not include any network functions for talking to SSH 
+librsync also does not include any network functions for talking to SSH
 or any other server. To access a remote filesystem, you need to provide
 your own code or make use of some other virtual filesystem layer.
 
-librsync is for building other programs that transfer files as efficiently 
-as rsync. You can use librsync in a program you write to do backups, 
+librsync is for building other programs that transfer files as efficiently
+as rsync. You can use librsync in a program you write to do backups,
 distribute binary patches to programs, or sync directories to a server
 or between peers.
 
@@ -65,30 +65,20 @@
 
   Available from http://rpm5.org/files/popt/
 
-<<<<<<< HEAD
     A cut-down version of popt1.5 is included and will be used
     automatically if there is no popt library on your build host.
 
-* automake, libtool, and autoconf
+* cmake (http://cmake.org/)
 
 ## Compiling
 
-    $ ./autogen.sh
-
-To build and test librsync then do
-=======
-* cmake
-
-## Compiling
-
-Generate Makefile by running
->>>>>>> 29e4edf1
+Generate the Makefile by running
 
     $ cmake .
 
 After building you can install `rdiff` and `librsync` for system-wide use.
 
-    $ sudo make install
+    $ make && sudo make install
 
 ## Note for Windows
 
@@ -107,7 +97,7 @@
 
 librsync uses the GNU libtool library versioning system, so the filename
 does not correspond to the librsync release.  To show the library release
-and version, use the librsyncinfo tool. See libversions.txt for more
+and version, use the librsyncinfo tool. See `libversions.txt` for more
 information.
 
 ## Platforms
