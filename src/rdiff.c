/*= -*- c-basic-offset: 4; indent-tabs-mode: nil; -*-
 *
 * librsync -- the library for network deltas
 *
 * Copyright (C) 1999, 2000, 2001 by Martin Pool <mbp@sourcefrog.net>
 *
 * This program is free software; you can redistribute it and/or modify
 * it under the terms of the GNU Lesser General Public License as published by
 * the Free Software Foundation; either version 2.1 of the License, or
 * (at your option) any later version.
 *
 * This program is distributed in the hope that it will be useful,
 * but WITHOUT ANY WARRANTY; without even the implied warranty of
 * MERCHANTABILITY or FITNESS FOR A PARTICULAR PURPOSE.  See the
 * GNU Lesser General Public License for more details.
 *
 * You should have received a copy of the GNU Lesser General Public License
 * along with this program; if not, write to the Free Software
 * Foundation, Inc., 675 Mass Ave, Cambridge, MA 02139, USA.
 */

                              /*=
                               | .. after a year and a day, mourning is
                               | dangerous to the survivor and troublesome
                               | to the dead.
                               |              -- Harold Bloom
                               */

/** \file rdiff.c -- Command-line network-delta tool.
 *
 * \todo Add a -z option to gzip/gunzip patches.  This would be somewhat
 * useful, but more importantly a good test of the streaming API.  Also add -I
 * for bzip2.
 *
 * \todo If built with debug support and we have mcheck, then turn it on.
 * (Optionally?)
 *
 * \todo popt doesn't handle single dashes very well at the moment: we'd like
 * to use them as arguments to indicate stdin/stdout, but it turns them into
 * options.  I sent a patch to the popt maintainers; hopefully it will be fixed
 * in the future.
 *
 * \todo Add an option for delta to check whether the files are identical. */

#include "config.h"

#include <stdlib.h>
#include <stdio.h>
#include <string.h>
#include <fcntl.h>
#include <popt.h>

#ifdef HAVE_ZLIB_H
#  include <zlib.h>
#endif

#ifdef HAVE_BZLIB_H
#  include <bzlib.h>
#endif

#include "librsync.h"
#include "fileutil.h"
#include "util.h"
#include "trace.h"
#include "isprefix.h"
#include "sumset.h"

#define PROGRAM "rdiff"

static size_t block_len = 0;
static size_t strong_len = 0;

static int show_stats = 0;

static int bzip2_level = 0;
static int gzip_level = 0;
static int file_force = 0;

enum {
    OPT_GZIP = 1069, OPT_BZIP2
};

extern int rs_roll_paranoia;
char *rs_hash_name;

const struct poptOption opts[] = {
    {"verbose", 'v', POPT_ARG_NONE, 0, 'v'},
    {"version", 'V', POPT_ARG_NONE, 0, 'V'},
    {"input-size", 'I', POPT_ARG_INT, &rs_inbuflen},
    {"output-size", 'O', POPT_ARG_INT, &rs_outbuflen},
    {"hash", 'H', POPT_ARG_STRING, &rs_hash_name},
    {"help", '?', POPT_ARG_NONE, 0, 'h'},
    {0, 'h', POPT_ARG_NONE, 0, 'h'},
    {"block-size", 'b', POPT_ARG_INT, &block_len},
    {"sum-size", 'S', POPT_ARG_INT, &strong_len},
    {"statistics", 's', POPT_ARG_NONE, &show_stats},
    {"stats", 0, POPT_ARG_NONE, &show_stats},
    {"gzip", 'z', POPT_ARG_NONE, 0, OPT_GZIP},
    {"bzip2", 'i', POPT_ARG_NONE, 0, OPT_BZIP2},
    {"force", 'f', POPT_ARG_NONE, &file_force},
    {"paranoia", 0, POPT_ARG_NONE, &rs_roll_paranoia},
    {0}
};

static void rdiff_usage(const char *error)
{
    fprintf(stderr, "%s\n" "Try `%s --help' for more information.\n", error,
            PROGRAM);
}

static void rdiff_no_more_args(poptContext opcon)
{
    if (poptGetArg(opcon)) {
        rdiff_usage("rdiff: too many arguments");
        exit(RS_SYNTAX_ERROR);
    }
}

static void bad_option(poptContext opcon, int error)
{
    fprintf(stderr, "%s: %s: %s", PROGRAM, poptStrerror(error),
            poptBadOption(opcon, 0));
    exit(RS_SYNTAX_ERROR);
}

static void help(void)
{
    printf("Usage: rdiff [OPTIONS] signature [BASIS [SIGNATURE]]\n"
           "             [OPTIONS] delta SIGNATURE [NEWFILE [DELTA]]\n"
           "             [OPTIONS] patch BASIS [DELTA [NEWFILE]]\n" "\n"
           "Options:\n"
           "  -v, --verbose             Trace internal processing\n"
           "  -V, --version             Show program version\n"
           "  -?, --help                Show this help message\n"
           "  -s, --statistics          Show performance statistics\n"
           "  -f, --force               Force overwriting existing files\n"
           "Signature generation options:\n"
           "  -H, --hash=ALG            Hash algorithm: blake2 (default), md4\n"
           "Delta-encoding options:\n"
           "  -b, --block-size=BYTES    Signature block size\n"
           "  -S, --sum-size=BYTES      Set signature strength\n"
           "      --paranoia            Verify all rolling checksums\n"
           "IO options:\n" "  -I, --input-size=BYTES    Input buffer size\n"
           "  -O, --output-size=BYTES   Output buffer size\n"
           "  -z, --gzip[=LEVEL]        gzip-compress deltas\n"
           "  -i, --bzip2[=LEVEL]       bzip2-compress deltas\n");
}

static void rdiff_show_version(void)
{
    char const *bzlib = "", *zlib = "", *trace = "";

#if 0
    /* Compression isn't implemented so don't mention it. */
#  ifdef HAVE_LIBZ
    zlib = ", gzip";
#  endif

#  ifdef HAVE_LIBBZ2
    bzlib = ", bzip2";
#  endif
#endif

#ifndef DO_RS_TRACE
    trace = ", trace disabled";
#endif

    printf("rdiff (%s)\n"
           "Copyright (C) 1997-2016 by Martin Pool, Andrew Tridgell and others.\n"
           "http://librsync.sourcefrog.net/\n"
           "Capabilities: %ld bit files%s%s%s\n" "\n"
           "librsync comes with NO WARRANTY, to the extent permitted by law.\n"
           "You may redistribute copies of librsync under the terms of the GNU\n"
           "Lesser General Public License.  For more information about these\n"
           "matters, see the files named COPYING.\n", rs_librsync_version,
           (long)(8 * sizeof(rs_long_t)), zlib, bzlib, trace);
}

static void rdiff_options(poptContext opcon)
{
    int c;
    char const *a;

    while ((c = poptGetNextOpt(opcon)) != -1) {
        switch (c) {
        case 'h':
            help();
            exit(RS_DONE);
        case 'V':
            rdiff_show_version();
            exit(RS_DONE);
        case 'v':
            if (!rs_supports_trace()) {
                rs_error("library does not support trace");
            }
            rs_trace_set_level(RS_LOG_DEBUG);
            break;

        case OPT_GZIP:
        case OPT_BZIP2:
            if ((a = poptGetOptArg(opcon))) {
                int l = atoi(a);
                if (c == OPT_GZIP)
                    gzip_level = l;
                else
                    bzip2_level = l;
            } else {
                if (c == OPT_GZIP)
                    gzip_level = -1;    /* library default */
                else
                    bzip2_level = 9;    /* demand the best */
            }
            rs_error("sorry, compression is not really implemented yet");
            exit(RS_UNIMPLEMENTED);

        default:
            bad_option(opcon, c);
        }
    }
}

/** Generate signature from remaining command line arguments. */
static rs_result rdiff_sig(poptContext opcon)
{
    FILE *basis_file, *sig_file;
    rs_stats_t stats;
    rs_result result;
    rs_long_t sig_magic;

    basis_file = rs_file_open(poptGetArg(opcon), "rb", file_force);
    sig_file = rs_file_open(poptGetArg(opcon), "wb", file_force);

    rdiff_no_more_args(opcon);

    if (!rs_hash_name || !strcmp(rs_hash_name, "blake2")) {
        sig_magic = RS_BLAKE2_SIG_MAGIC;
    } else if (!strcmp(rs_hash_name, "md4")) {
<<<<<<< HEAD
=======
        /* By default, for compatibility with rdiff 0.9.8 and before, mdfour
           sums are truncated to only 8 bytes, making them even weaker, but
           making the signature file shorter. */
        if (!strong_len)
            strong_len = 8;
>>>>>>> 27d61626
        sig_magic = RS_MD4_SIG_MAGIC;
    } else {
        rs_error("unknown hash algorithm %s", rs_hash_name);
        return RS_PARAM_ERROR;
    }

    result =
        rs_sig_file(basis_file, sig_file, block_len, strong_len, sig_magic,
                    &stats);

    rs_file_close(sig_file);
    rs_file_close(basis_file);
    if (result != RS_DONE)
        return result;

    if (show_stats)
        rs_log_stats(&stats);

    return result;
}

static rs_result rdiff_delta(poptContext opcon)
{
    FILE *sig_file, *new_file, *delta_file;
    char const *sig_name;
    rs_result result;
    rs_signature_t *sumset;
    rs_stats_t stats;

    if (!(sig_name = poptGetArg(opcon))) {
        rdiff_usage("Usage for delta: "
                    "rdiff [OPTIONS] delta SIGNATURE [NEWFILE [DELTA]]");
        return RS_SYNTAX_ERROR;
    }

    sig_file = rs_file_open(sig_name, "rb", file_force);
    new_file = rs_file_open(poptGetArg(opcon), "rb", file_force);
    delta_file = rs_file_open(poptGetArg(opcon), "wb", file_force);

    rdiff_no_more_args(opcon);

    result = rs_loadsig_file(sig_file, &sumset, &stats);
    if (result != RS_DONE)
        return result;

    if (show_stats)
        rs_log_stats(&stats);

    if ((result = rs_build_hash_table(sumset)) != RS_DONE)
        return result;

    result = rs_delta_file(sumset, new_file, delta_file, &stats);

    rs_file_close(delta_file);
    rs_file_close(new_file);
    rs_file_close(sig_file);

    if (show_stats) {
        rs_signature_log_stats(sumset);
        rs_log_stats(&stats);
    }

    rs_free_sumset(sumset);

    return result;
}

static rs_result rdiff_patch(poptContext opcon)
{
    /* patch BASIS [DELTA [NEWFILE]] */
    FILE *basis_file, *delta_file, *new_file;
    char const *basis_name;
    rs_stats_t stats;
    rs_result result;

    if (!(basis_name = poptGetArg(opcon))) {
        rdiff_usage("Usage for patch: "
                    "rdiff [OPTIONS] patch BASIS [DELTA [NEW]]");
        return RS_SYNTAX_ERROR;
    }

    basis_file = rs_file_open(basis_name, "rb", file_force);
    delta_file = rs_file_open(poptGetArg(opcon), "rb", file_force);
    new_file = rs_file_open(poptGetArg(opcon), "wb", file_force);

    rdiff_no_more_args(opcon);

    result = rs_patch_file(basis_file, delta_file, new_file, &stats);

    rs_file_close(new_file);
    rs_file_close(delta_file);
    rs_file_close(basis_file);

    if (show_stats)
        rs_log_stats(&stats);

    return result;
}

static rs_result rdiff_action(poptContext opcon)
{
    const char *action;

    action = poptGetArg(opcon);
    if (!action) ;
    else if (isprefix(action, "signature"))
        return rdiff_sig(opcon);
    else if (isprefix(action, "delta"))
        return rdiff_delta(opcon);
    else if (isprefix(action, "patch"))
        return rdiff_patch(opcon);

    rdiff_usage
        ("rdiff: You must specify an action: `signature', `delta', or `patch'.");
    return RS_SYNTAX_ERROR;
}

int main(const int argc, const char *argv[])
{
    poptContext opcon;
    rs_result result;

    opcon = poptGetContext(PROGRAM, argc, argv, opts, 0);
    rdiff_options(opcon);
    result = rdiff_action(opcon);

    if (result != RS_DONE)
        rs_log(RS_LOG_ERR | RS_LOG_NONAME, "%s", rs_strerror(result));

    poptFreeContext(opcon);
    return result;
}<|MERGE_RESOLUTION|>--- conflicted
+++ resolved
@@ -235,14 +235,6 @@
     if (!rs_hash_name || !strcmp(rs_hash_name, "blake2")) {
         sig_magic = RS_BLAKE2_SIG_MAGIC;
     } else if (!strcmp(rs_hash_name, "md4")) {
-<<<<<<< HEAD
-=======
-        /* By default, for compatibility with rdiff 0.9.8 and before, mdfour
-           sums are truncated to only 8 bytes, making them even weaker, but
-           making the signature file shorter. */
-        if (!strong_len)
-            strong_len = 8;
->>>>>>> 27d61626
         sig_magic = RS_MD4_SIG_MAGIC;
     } else {
         rs_error("unknown hash algorithm %s", rs_hash_name);
