/*= -*- c-basic-offset: 4; indent-tabs-mode: nil; -*-
 *
 * librsync -- library for network deltas
 *
 * Copyright (C) 1999, 2000, 2001 by Martin Pool <mbp@sourcefrog.net>
 * Copyright (C) 1999 by Andrew Tridgell
 *
 * This program is free software; you can redistribute it and/or modify
 * it under the terms of the GNU Lesser General Public License as published by
 * the Free Software Foundation; either version 2.1 of the License, or
 * (at your option) any later version.
 *
 * This program is distributed in the hope that it will be useful,
 * but WITHOUT ANY WARRANTY; without even the implied warranty of
 * MERCHANTABILITY or FITNESS FOR A PARTICULAR PURPOSE.  See the
 * GNU Lesser General Public License for more details.
 *
 * You should have received a copy of the GNU Lesser General Public License
 * along with this program; if not, write to the Free Software
 * Foundation, Inc., 675 Mass Ave, Cambridge, MA 02139, USA.
 */

#include "config.h"

#include <assert.h>
#include <stdlib.h>
#include <stdio.h>
#include <string.h>

#include "librsync.h"
#include "sumset.h"
#include "util.h"
#include "trace.h"

void rs_block_sig_init(rs_block_sig_t *sig, rs_weak_sum_t weak_sum, rs_strong_sum_t *strong_sum, int strong_len)
{
    sig->weak_sum = weak_sum;
    memcpy(sig->strong_sum, strong_sum, strong_len);
}

<<<<<<< HEAD
unsigned rs_block_sig_hash(const rs_block_sig_t *sig)
{
    return (unsigned)sig->weak_sum;
}

typedef struct blocksig_match {
    rs_block_sig_t blocksig;
    rs_signature_t *signature;
    int got_strong;
    const void *buf;
    size_t len;
} blocksig_match_t;

void blocksig_match_init(blocksig_match_t *match, rs_signature_t *sig, rs_weak_sum_t weak_sum, const void *buf,
                         size_t len)
{
    match->blocksig.weak_sum = weak_sum;
    match->signature = sig;
    match->got_strong = 0;
    match->buf = buf;
    match->len = len;
}

int blocksig_match_cmp(blocksig_match_t *match, const rs_block_sig_t *blocksig)
{
    int v;

    if ((v = match->blocksig.weak_sum - blocksig->weak_sum))
        return v;
    if (!match->got_strong) {
        rs_signature_calc_strong_sum(match->signature, match->buf, match->len, &(match->blocksig.strong_sum));
        match->got_strong = 1;
    }
    return memcmp(&match->blocksig.strong_sum, &blocksig->strong_sum, match->signature->strong_sum_len);
}

rs_result rs_signature_init(rs_signature_t *sig, int magic, int block_len, int strong_len, int block_num)
=======
rs_result rs_signature_init(rs_signature_t *sig, int magic, int block_len, int strong_len, rs_long_t sig_fsize)
>>>>>>> fd899422
{
    int max_strong_len;

    /* Check and set default arguments. */
    magic = magic ? magic : RS_BLAKE2_SIG_MAGIC;
    switch (magic) {
    case RS_BLAKE2_SIG_MAGIC:
        max_strong_len = RS_BLAKE2_SUM_LENGTH;
        break;
    case RS_MD4_SIG_MAGIC:
        max_strong_len = RS_MD4_SUM_LENGTH;
        break;
    default:
        rs_error("invalid magic %#x", magic);
        return RS_BAD_MAGIC;
    }
    strong_len = strong_len ? strong_len : max_strong_len;
    if (strong_len < 1 || max_strong_len < strong_len) {
        rs_error("invalid strong_sum_len %d for magic %#x", strong_len, magic);
        return RS_PARAM_ERROR;
    }
    /* Set attributes from args. */
    sig->magic = magic;
    sig->block_len = block_len;
    sig->strong_sum_len = strong_len;
    sig->count = 0;
<<<<<<< HEAD
    sig->size = block_num;
    if (block_num)
        sig->block_sigs = rs_alloc(block_num * sizeof(rs_block_sig_t), "signature->block_sigs");
    /* Set hashtable size to zero to indicate it has not been constructed yet. */
    sig->hashtable.size = 0;
=======
    /* Calculate the number of blocks if we have the signature file size. */
    /* Magic+header is 12 bytes, each block thereafter is 4 bytes weak_sum+strong_sum_len bytes */
    sig->size = (int)(sig_fsize ? (sig_fsize - 12) / (4 + strong_len) : 0);
    sig->block_sigs = NULL;
    sig->tag_table = NULL;
    sig->targets = NULL;
    if (sig->size)
        sig->block_sigs = rs_alloc(sig->size * sizeof(rs_block_sig_t), "signature->block_sigs");
>>>>>>> fd899422
    rs_signature_check(sig);
    return RS_DONE;
}

void rs_signature_done(rs_signature_t *sig)
{
    if (sig->hashtable.size)
        hashtable_done(&sig->hashtable);
    rs_bzero(sig, sizeof(*sig));
}

rs_block_sig_t *rs_signature_add_block(rs_signature_t *sig, rs_weak_sum_t weak_sum, rs_strong_sum_t *strong_sum)
{
    rs_signature_check(sig);
    /* If block_sigs is full, allocate more space. */
    if (sig->count == sig->size) {
        sig->size = sig->size ? sig->size * 2 : 16;
        sig->block_sigs = rs_realloc(sig->block_sigs, sig->size * sizeof(rs_block_sig_t), "signature->block_sigs");
    }
    rs_block_sig_t *b = &sig->block_sigs[sig->count++];
    rs_block_sig_init(b, weak_sum, strong_sum, sig->strong_sum_len);
    return b;
}

rs_long_t rs_signature_find_match(rs_signature_t *sig, rs_weak_sum_t weak_sum, void const *buf, size_t len)
{
    blocksig_match_t m;
    rs_block_sig_t *b;

    rs_signature_check(sig);
    blocksig_match_init(&m, sig, weak_sum, buf, len);
    if ((b = hashtable_find(&sig->hashtable, &m))) {
        return (rs_long_t)(b - sig->block_sigs) * sig->block_len;
    }
    return -1;
}

rs_result rs_build_hash_table(rs_signature_t *sig)
{
    int i;

    rs_signature_check(sig);
    hashtable_init(&sig->hashtable, sig->count, (hash_f)&rs_block_sig_hash, (cmp_f)&blocksig_match_cmp);
    if (!sig->hashtable.table)
        return RS_MEM_ERROR;
    for (i = 0; i < sig->count; i++)
        hashtable_add(&sig->hashtable, &sig->block_sigs[i]);
    return RS_DONE;
}

void rs_free_sumset(rs_signature_t *psums)
{
    rs_signature_done(psums);
    free(psums);
}

void rs_sumset_dump(rs_signature_t const *sums)
{
    int i;
    char strong_hex[RS_MAX_STRONG_SUM_LENGTH * 3];

    rs_log(RS_LOG_INFO, "sumset info: magic=%x, block_len=%d, block_num=%d", sums->magic, sums->block_len, sums->count);

    for (i = 0; i < sums->count; i++) {
        rs_hexify(strong_hex, sums->block_sigs[i].strong_sum, sums->strong_sum_len);
        rs_log(RS_LOG_INFO, "sum %6d: weak=%08x, strong=%s", i, sums->block_sigs[i].weak_sum, strong_hex);
    }
}<|MERGE_RESOLUTION|>--- conflicted
+++ resolved
@@ -38,7 +38,6 @@
     memcpy(sig->strong_sum, strong_sum, strong_len);
 }
 
-<<<<<<< HEAD
 unsigned rs_block_sig_hash(const rs_block_sig_t *sig)
 {
     return (unsigned)sig->weak_sum;
@@ -75,10 +74,7 @@
     return memcmp(&match->blocksig.strong_sum, &blocksig->strong_sum, match->signature->strong_sum_len);
 }
 
-rs_result rs_signature_init(rs_signature_t *sig, int magic, int block_len, int strong_len, int block_num)
-=======
 rs_result rs_signature_init(rs_signature_t *sig, int magic, int block_len, int strong_len, rs_long_t sig_fsize)
->>>>>>> fd899422
 {
     int max_strong_len;
 
@@ -105,22 +101,13 @@
     sig->block_len = block_len;
     sig->strong_sum_len = strong_len;
     sig->count = 0;
-<<<<<<< HEAD
-    sig->size = block_num;
-    if (block_num)
-        sig->block_sigs = rs_alloc(block_num * sizeof(rs_block_sig_t), "signature->block_sigs");
-    /* Set hashtable size to zero to indicate it has not been constructed yet. */
-    sig->hashtable.size = 0;
-=======
     /* Calculate the number of blocks if we have the signature file size. */
     /* Magic+header is 12 bytes, each block thereafter is 4 bytes weak_sum+strong_sum_len bytes */
     sig->size = (int)(sig_fsize ? (sig_fsize - 12) / (4 + strong_len) : 0);
-    sig->block_sigs = NULL;
-    sig->tag_table = NULL;
-    sig->targets = NULL;
     if (sig->size)
         sig->block_sigs = rs_alloc(sig->size * sizeof(rs_block_sig_t), "signature->block_sigs");
->>>>>>> fd899422
+    /* Set hashtable size to zero to indicate it has not been constructed yet. */
+    sig->hashtable.size = 0;
     rs_signature_check(sig);
     return RS_DONE;
 }
