/*= -*- c-basic-offset: 4; indent-tabs-mode: nil; -*-
 *
 * librsync -- library for network deltas
 *
 * Copyright (C) 1999, 2000, 2001 by Martin Pool <mbp@sourcefrog.net>
 * Copyright (C) 1999 by Andrew Tridgell
 *
 * This program is free software; you can redistribute it and/or modify
 * it under the terms of the GNU Lesser General Public License as published by
 * the Free Software Foundation; either version 2.1 of the License, or
 * (at your option) any later version.
 *
 * This program is distributed in the hope that it will be useful,
 * but WITHOUT ANY WARRANTY; without even the implied warranty of
 * MERCHANTABILITY or FITNESS FOR A PARTICULAR PURPOSE.  See the
 * GNU Lesser General Public License for more details.
 *
 * You should have received a copy of the GNU Lesser General Public License
 * along with this program; if not, write to the Free Software
 * Foundation, Inc., 675 Mass Ave, Cambridge, MA 02139, USA.
 */

#include "config.h"

#include <assert.h>
#include <stddef.h>
#include <stdlib.h>
#include <stdio.h>
#include <string.h>

#include "librsync.h"
#include "sumset.h"
#include "util.h"
#include "trace.h"

const int RS_MD4_SUM_LENGTH = 16;
const int RS_BLAKE2_SUM_LENGTH = 32;

static void rs_block_sig_init(rs_block_sig_t *sig, rs_weak_sum_t weak_sum,
                              rs_strong_sum_t *strong_sum, int strong_len)
{
    sig->weak_sum = weak_sum;
    if (strong_sum)
        memcpy(sig->strong_sum, strong_sum, strong_len);
}

static inline unsigned rs_block_sig_hash(const rs_block_sig_t *sig)
{
    return (unsigned)sig->weak_sum;
}

typedef struct rs_block_match {
    rs_block_sig_t block_sig;
    rs_signature_t *signature;
    const void *buf;
    size_t len;
} rs_block_match_t;

static void rs_block_match_init(rs_block_match_t *match, rs_signature_t *sig,
                                rs_weak_sum_t weak_sum,
                                rs_strong_sum_t *strong_sum, const void *buf,
                                size_t len)
{
    rs_block_sig_init(&match->block_sig, weak_sum, strong_sum,
                      sig->strong_sum_len);
    match->signature = sig;
    match->buf = buf;
    match->len = len;
}

static inline int rs_block_match_cmp(rs_block_match_t *match,
                                     const rs_block_sig_t *block_sig)
{
    /* If buf is not NULL, the strong sum is yet to be calculated. */
    if (match->buf) {
#ifndef HASHTABLE_NSTATS
        match->signature->calc_strong_count++;
#endif
        rs_signature_calc_strong_sum(match->signature, match->buf, match->len,
                                     &(match->block_sig.strong_sum));
        match->buf = NULL;
    }
    return memcmp(&match->block_sig.strong_sum, &block_sig->strong_sum,
                  match->signature->strong_sum_len);
}

/* Instantiate hashtable for rs_block_sig and rs_block_match. */
#define ENTRY rs_block_sig
#define MATCH rs_block_match
#define NAME hashtable
#include "hashtable.h"

/* Get the size of a packed rs_block_sig_t. */
static inline size_t rs_block_sig_size(const rs_signature_t *sig)
{
    /* Round up to next multiple of sizeof(weak_sum) to align memory correctly.
     */
    return offsetof(rs_block_sig_t,
                    strong_sum) + ((sig->strong_sum_len +
                                    sizeof(rs_weak_sum_t)-
                                    1) / sizeof(rs_weak_sum_t)) *
        sizeof(rs_weak_sum_t);
}

/* Get the pointer to the block_sig_t from a block index. */
static inline rs_block_sig_t *rs_block_sig_ptr(const rs_signature_t *sig,
                                               int block_idx)
{
    return (rs_block_sig_t *)((char *)sig->block_sigs +
                               block_idx * rs_block_sig_size(sig));
}

/* Get the index of a block from a block_sig_t pointer. */
static inline int rs_block_sig_idx(const rs_signature_t *sig,
                                   rs_block_sig_t *block_sig)
{
    return ((char *)block_sig -
            (char *)sig->block_sigs) / rs_block_sig_size(sig);
}

<<<<<<< HEAD
rs_result rs_sig_args(rs_long_t old_fsize, rs_magic_number *magic, size_t *block_len, size_t *strong_len)
=======
rs_result rs_signature_init(rs_signature_t *sig, int magic, int block_len,
                            int strong_len, rs_long_t sig_fsize)
>>>>>>> 27d61626
{
    size_t max_strong_len;  /* the maximum strong_len for the given magic type. */
    size_t rec_strong_len;  /* the recommended strong_len for the given file size. */
    size_t rec_block_len;   /* the recomended block_len for the given file size. */

    /* Check and set default arguments. */
    *magic = *magic ? *magic : RS_BLAKE2_SIG_MAGIC;
    switch (*magic) {
    case RS_BLAKE2_SIG_MAGIC:
        max_strong_len = RS_BLAKE2_SUM_LENGTH;
        break;
    case RS_MD4_SIG_MAGIC:
        max_strong_len = RS_MD4_SUM_LENGTH;
        break;
    default:
        rs_error("invalid magic %#x", *magic);
        return RS_BAD_MAGIC;
    }
    /* The recommended block_len is sqrt(old_fsize) with a 256 min size to
     give a reasonable compromise between signature size, delta size, and
     performance. If the old_fsize is unknown, we use a reasonable default. */
    if (old_fsize) {
	rec_block_len = old_fsize <= 256 * 256 ? 256 : rs_long_sqrt(old_fsize);
    } else {
	rec_block_len = RS_DEFAULT_BLOCK_LEN;
    }
    *block_len = *block_len ? *block_len : rec_block_len;
    /* The recommended strong_len assumes new_fsize = old_fsize with
     worst-case no matches. This results in comparing a block at every byte
     offset against all the blocks in the signature, or fsize*block_num
     comparisons. With N bits in the blocksig, there is a 1/2^N chance per
     comparison of a hash colision. So with 2^N attempts there would be a
     fair chance of having a collision. So we want to round up to the next
     byte, add an extra 2 bytes (16 bits) in the strongsum, and assume the
     weaksum is worth another 16 bits, for at least 32 bits extra, giving a
     1/2^32 chance of having a hash collision per delta. If old_fsize is
     unknown, we use a conservative default. */
    if (old_fsize) {
	rec_strong_len = 2 + (2*rs_long_ln2(old_fsize) - rs_long_ln2(*block_len) + 7)/8;
    } else {
	rec_strong_len = RS_DEFAULT_STRONG_LEN;
    }
    *strong_len = *strong_len ? *strong_len : rec_strong_len;
    if (*strong_len < 1 || max_strong_len < *strong_len) {
        rs_error("invalid strong_sum_len "FMT_SIZE" for magic %#x", *strong_len, (int)*magic);
        return RS_PARAM_ERROR;
    } else if (old_fsize && *strong_len < rec_strong_len) {
        rs_log(RS_LOG_WARNING|RS_LOG_NONAME,
	       "strong_len "FMT_SIZE" is less than the recommended "FMT_SIZE" for block_len "FMT_SIZE" "
	       "with a file size of %.1fMB, and risks corruption from hash "
	       "collisions", *strong_len, rec_strong_len, *block_len, old_fsize/(float)(1<<20));
    }
    rs_sig_args_check(*magic, *block_len, *strong_len);
    return RS_DONE;
}

rs_result rs_signature_init(rs_signature_t *sig, rs_magic_number magic, size_t block_len, size_t strong_len, rs_long_t sig_fsize)
{
    rs_result result;

    /* Check and set default arguments. */
    if ((result = rs_sig_args(0, &magic, &block_len, &strong_len)) != RS_DONE)
	return result;
    /* Set attributes from args. */
    sig->magic = magic;
    sig->block_len = block_len;
    sig->strong_sum_len = strong_len;
    sig->count = 0;
    /* Calculate the number of blocks if we have the signature file size. */
    /* Magic+header is 12 bytes, each block thereafter is 4 bytes
       weak_sum+strong_sum_len bytes */
    sig->size = (int)(sig_fsize ? (sig_fsize - 12) / (4 + strong_len) : 0);
    if (sig->size)
        sig->block_sigs =
            rs_alloc(sig->size * rs_block_sig_size(sig),
                     "signature->block_sigs");
    else
        sig->block_sigs = NULL;
    sig->hashtable = NULL;
#ifndef HASHTABLE_NSTATS
    sig->calc_strong_count = 0;
#endif
    rs_signature_check(sig);
    return RS_DONE;
}

void rs_signature_done(rs_signature_t *sig)
{
    hashtable_free(sig->hashtable);
    rs_bzero(sig, sizeof(*sig));
}

rs_block_sig_t *rs_signature_add_block(rs_signature_t *sig,
                                       rs_weak_sum_t weak_sum,
                                       rs_strong_sum_t *strong_sum)
{
    rs_signature_check(sig);
    /* If block_sigs is full, allocate more space. */
    if (sig->count == sig->size) {
        sig->size = sig->size ? sig->size * 2 : 16;
        sig->block_sigs =
            rs_realloc(sig->block_sigs, sig->size * rs_block_sig_size(sig),
                       "signature->block_sigs");
    }
    rs_block_sig_t *b = rs_block_sig_ptr(sig, sig->count++);
    rs_block_sig_init(b, weak_sum, strong_sum, sig->strong_sum_len);
    return b;
}

rs_long_t rs_signature_find_match(rs_signature_t *sig, rs_weak_sum_t weak_sum,
                                  void const *buf, size_t len)
{
    rs_block_match_t m;
    rs_block_sig_t *b;

    rs_signature_check(sig);
    rs_block_match_init(&m, sig, weak_sum, NULL, buf, len);
    if ((b = hashtable_find(sig->hashtable, &m))) {
        return (rs_long_t)rs_block_sig_idx(sig, b) * sig->block_len;
    }
    return -1;
}

void rs_signature_log_stats(rs_signature_t const *sig)
{
#ifndef HASHTABLE_NSTATS
    hashtable_t *t = sig->hashtable;

    rs_log(RS_LOG_INFO | RS_LOG_NONAME,
           "match statistics: signature[%ld searches, %ld (%.3f%%) matches, "
           "%ld (%.3fx) weak sum compares, %ld (%.3f%%) strong sum compares, "
           "%ld (%.3f%%) strong sum calcs]", t->find_count, t->match_count,
           100.0 * (double)t->match_count / t->find_count, t->hashcmp_count,
           (double)t->hashcmp_count / t->find_count, t->entrycmp_count,
           100.0 * (double)t->entrycmp_count / t->find_count,
           sig->calc_strong_count,
           100.0 * (double)sig->calc_strong_count / t->find_count);
#endif
}

rs_result rs_build_hash_table(rs_signature_t *sig)
{
    rs_block_match_t m;
    rs_block_sig_t *b;
    int i;

    rs_signature_check(sig);
    sig->hashtable = hashtable_new(sig->count);
    if (!sig->hashtable)
        return RS_MEM_ERROR;
    for (i = 0; i < sig->count; i++) {
        b = rs_block_sig_ptr(sig, i);
        rs_block_match_init(&m, sig, b->weak_sum, &b->strong_sum, NULL, 0);
        if (!hashtable_find(sig->hashtable, &m))
            hashtable_add(sig->hashtable, b);
    }
    hashtable_stats_init(sig->hashtable);
    return RS_DONE;
}

void rs_free_sumset(rs_signature_t *psums)
{
    rs_signature_done(psums);
    free(psums);
}

void rs_sumset_dump(rs_signature_t const *sums)
{
    int i;
    rs_block_sig_t *b;
    char strong_hex[RS_MAX_STRONG_SUM_LENGTH * 3];

    rs_log(RS_LOG_INFO | RS_LOG_NONAME,
           "sumset info: magic=%#x, block_len=%d, block_num=%d", sums->magic,
           sums->block_len, sums->count);

    for (i = 0; i < sums->count; i++) {
        b = rs_block_sig_ptr(sums, i);
        rs_hexify(strong_hex, b->strong_sum, sums->strong_sum_len);
        rs_log(RS_LOG_INFO | RS_LOG_NONAME,
               "sum %6d: weak=" FMT_WEAKSUM ", strong=%s", i, b->weak_sum,
               strong_hex);
    }
}<|MERGE_RESOLUTION|>--- conflicted
+++ resolved
@@ -118,12 +118,7 @@
             (char *)sig->block_sigs) / rs_block_sig_size(sig);
 }
 
-<<<<<<< HEAD
 rs_result rs_sig_args(rs_long_t old_fsize, rs_magic_number *magic, size_t *block_len, size_t *strong_len)
-=======
-rs_result rs_signature_init(rs_signature_t *sig, int magic, int block_len,
-                            int strong_len, rs_long_t sig_fsize)
->>>>>>> 27d61626
 {
     size_t max_strong_len;  /* the maximum strong_len for the given magic type. */
     size_t rec_strong_len;  /* the recommended strong_len for the given file size. */
