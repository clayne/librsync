/*= -*- c-basic-offset: 4; indent-tabs-mode: nil; -*-
 *
 * librsync -- the library for network deltas
 *
 * Copyright (C) 1999, 2000, 2001 by Martin Pool <mbp@sourcefrog.net>
 * Copyright (C) 1999 by Andrew Tridgell <tridge@samba.org>
 *
 * This program is free software; you can redistribute it and/or
 * modify it under the terms of the GNU Lesser General Public License
 * as published by the Free Software Foundation; either version 2.1 of
 * the License, or (at your option) any later version.
 *
 * This program is distributed in the hope that it will be useful, but
 * WITHOUT ANY WARRANTY; without even the implied warranty of
 * MERCHANTABILITY or FITNESS FOR A PARTICULAR PURPOSE.  See the GNU
 * Lesser General Public License for more details.
 *
 * You should have received a copy of the GNU Lesser General Public
 * License along with this program; if not, write to the Free Software
 * Foundation, Inc., 675 Mass Ave, Cambridge, MA 02139, USA.
 */

#include <assert.h>
#include "hashtable.h"
#include "checksum.h"

/** Signature of a single block. */
typedef struct rs_block_sig {
    rs_weak_sum_t weak_sum;     /**< Block's weak checksum. */
    rs_strong_sum_t strong_sum; /**< Block's strong checksum.  */
} rs_block_sig_t;

/** Signature of a whole file.
 *
 * This includes the all the block sums generated for a file and datastructures
 * for fast matching against them. */
struct rs_signature {
    int magic;                  /**< The signature magic value. */
    int block_len;              /**< The block length. */
    int strong_sum_len;         /**< The block strong sum length. */
    int count;                  /**< Total number of blocks. */
    int size;                   /**< Total number of blocks allocated. */
    void *block_sigs;           /**< The packed block_sigs for all blocks. */
    hashtable_t *hashtable;     /**< The hashtable for finding matches. */
    /* The is extra stats not included in the hashtable stats. */
#ifndef HASHTABLE_NSTATS
    long calc_strong_count;     /**< The count of strongsum calcs done. */
#endif
};

/** Initialize an rs_signature instance.
 *
 * \param *sig the signature to initialize.
 *
 * \param magic the signature magic value. Must be set to a valid magic value.
 *
 * \param block_len the block size to use. Must be > 0.
 *
 * \param strong_len the strongsum size to use. Must be <= the max strongsum
 * size for the strongsum type indicated by the magic value. Use 0 to use the
 * recommended size for the provided magic value.
 *
 * \param sig_fsize signature file size to preallocate required storage for.
 * Use 0 if size is unknown. */
<<<<<<< HEAD
rs_result rs_signature_init(rs_signature_t *sig, rs_magic_number magic, size_t block_len, size_t strong_len, rs_long_t sig_fsize);
=======
rs_result rs_signature_init(rs_signature_t *sig, int magic, int block_len,
                            int strong_len, rs_long_t sig_fsize);
>>>>>>> 27d61626

/** Destroy an rs_signature instance. */
void rs_signature_done(rs_signature_t *sig);

/** Add a block to an rs_signature instance. */
rs_block_sig_t *rs_signature_add_block(rs_signature_t *sig,
                                       rs_weak_sum_t weak_sum,
                                       rs_strong_sum_t *strong_sum);

/** Find a matching block offset in a signature. */
rs_long_t rs_signature_find_match(rs_signature_t *sig, rs_weak_sum_t weak_sum,
                                  void const *buf, size_t len);

/** Log the rs_signature_find_match() stats. */
void rs_signature_log_stats(rs_signature_t const *sig);

/** Assert that rs_sig_args() args for rs_signature_init() are valid.
 *
 * We don't use a static inline function here so that assert failure output
 * points at where rs_sig_args_check() was called from. */
#define rs_sig_args_check(magic, block_len, strong_len) do {\
    assert(((magic) == RS_BLAKE2_SIG_MAGIC && (strong_len) <= RS_BLAKE2_SUM_LENGTH)\
           || ((magic) == RS_MD4_SIG_MAGIC && (strong_len) <= RS_MD4_SUM_LENGTH));\
    assert(0 < (block_len));\
    assert(0 < (strong_len) && (strong_len) <= RS_MAX_STRONG_SUM_LENGTH);\
} while (0)

/** Assert that a signature is valid.
 *
 * We don't use a static inline function here so that assert failure output
 * points at where rs_signature_check() was called from. */
#define rs_signature_check(sig) do {\
    rs_sig_args_check((sig)->magic, (sig)->block_len, (sig)->strong_sum_len);\
    assert(0 <= (sig)->count && (sig)->count <= (sig)->size);\
    assert(!(sig)->hashtable || (sig)->hashtable->count <= (sig)->count);\
} while (0)

/** Calculate the strong sum of a buffer. */
static inline void rs_signature_calc_strong_sum(rs_signature_t const *sig,
                                                void const *buf, size_t len,
                                                rs_strong_sum_t *sum)
{
    if (sig->magic == RS_BLAKE2_SIG_MAGIC) {
        rs_calc_blake2_sum(buf, len, sum);
    } else {
        rs_calc_md4_sum(buf, len, sum);
    }
}<|MERGE_RESOLUTION|>--- conflicted
+++ resolved
@@ -62,12 +62,9 @@
  *
  * \param sig_fsize signature file size to preallocate required storage for.
  * Use 0 if size is unknown. */
-<<<<<<< HEAD
-rs_result rs_signature_init(rs_signature_t *sig, rs_magic_number magic, size_t block_len, size_t strong_len, rs_long_t sig_fsize);
-=======
-rs_result rs_signature_init(rs_signature_t *sig, int magic, int block_len,
-                            int strong_len, rs_long_t sig_fsize);
->>>>>>> 27d61626
+rs_result rs_signature_init(rs_signature_t *sig, rs_magic_number magic,
+			    size_t block_len, size_t strong_len,
+			    rs_long_t sig_fsize);
 
 /** Destroy an rs_signature instance. */
 void rs_signature_done(rs_signature_t *sig);
