--- conflicted
+++ resolved
@@ -76,7 +76,6 @@
 	rs_fatal("couldn't reallocate instance of %s", name);
      }
      return p;
-<<<<<<< HEAD
 }
 
 
@@ -105,36 +104,4 @@
 	    n ^= b;
     }
     return n;
-}
-
-
-#ifdef HAVE_FSTATI64
-#  ifdef stat
-#   undef stat
-#  endif
-#  define stat _stati64
-#  ifdef fstat
-#   undef fstat
-#  endif
-#  define fstat(f,s) _fstati64((f), (s))
-#elif defined HAVE_FSTAT64
-#  ifdef stat
-#   undef stat
-#  endif
-#  define stat stat64
-#  ifdef fstat
-#   undef fstat
-#  endif
-#  define fstat(f,s) fstat64((f), (s))
-#endif
-
-void
-rs_get_filesize(FILE *f, rs_long_t *size)
-{
-    struct stat st;
-    if (size && (fstat(fileno(f), &st) == 0) && (S_ISREG(st.st_mode))) {
-        *size = st.st_size;
-    }
-=======
->>>>>>> 52070946
 }